--- conflicted
+++ resolved
@@ -197,11 +197,7 @@
                         const bool support_eager_delete,
                         const bool concurrent_consolidate)
       : Index(m, dim, max_points, dynamic_index, enable_tags,
-<<<<<<< HEAD
-              support_eager_delete) {
-=======
               support_eager_delete, concurrent_consolidate) {
->>>>>>> f4773008
     _indexingQueueSize = indexParams.Get<uint32_t>("L");
     _indexingRange = indexParams.Get<uint32_t>("R");
     _indexingMaxC = indexParams.Get<uint32_t>("C");
@@ -1216,10 +1212,6 @@
   void Index<T, TagT>::inter_insert(unsigned               n,
                                     std::vector<unsigned> &pruned_list,
                                     const _u32 range, bool update_in_graph) {
-<<<<<<< HEAD
-    // assert(n >= 0 && n < _nd + _num_frozen_pts);
-=======
->>>>>>> f4773008
     const auto &src_pool = pruned_list;
 
     assert(!src_pool.empty());
@@ -1809,10 +1801,7 @@
   std::pair<uint32_t, uint32_t> Index<T, TagT>::search_impl(
       const T *query, const size_t K, const unsigned L, IdType *indices,
       float *distances, InMemQueryScratch<T> &scratch) {
-<<<<<<< HEAD
-=======
-
->>>>>>> f4773008
+
     std::vector<Neighbor> &   expanded_nodes_info = scratch.pool();
     tsl::robin_set<unsigned> &expanded_nodes_ids = scratch.visited();
     std::vector<unsigned> &   des = scratch.des();
@@ -2334,108 +2323,7 @@
     return ret_nd;
   }
 
-  // Do not call consolidate_deletes() if you have not locked _change_lock.
-  // Returns number of live points left after consolidation
-  template<typename T, typename TagT>
-  size_t Index<T, TagT>::consolidate_deletes_concurrent(
-      const Parameters &parameters) {
-    if (_eager_done) {
-      diskann::cout
-          << "In consolidate_deletes(), _eager_done is true. So exiting."
-          << std::endl;
-      return 0;
-    }
-
-    assert(_enable_tags);
-    assert(_delete_set.size() <= _nd);
-    assert(_empty_slots.size() + _nd == _max_points);
-
-    const unsigned range = parameters.Get<unsigned>("R");
-    const unsigned maxc = parameters.Get<unsigned>("C");
-    const float    alpha = parameters.Get<float>("alpha");
-
-    _u64     total_pts = _max_points + _num_frozen_pts;
-    unsigned block_size = 1 << 10;
-    _s64     total_blocks = DIV_ROUND_UP(total_pts, block_size);
-
-    auto start = std::chrono::high_resolution_clock::now();
-#pragma omp parallel for schedule(dynamic)
-    for (_s64 block = 0; block < total_blocks; ++block) {
-      tsl::robin_set<unsigned> candidate_set;
-      std::vector<Neighbor>    expanded_nghrs;
-      std::vector<Neighbor>    result;
-
-      for (_s64 i = block * block_size;
-           i < (_s64)((block + 1) * block_size) &&
-           i < (_s64)(_max_points + _num_frozen_pts);
-           i++) {
-        if ((_delete_set.find((_u32) i) == _delete_set.end()) &&
-            (_empty_slots.find((_u32) i) == _empty_slots.end())) {
-          candidate_set.clear();
-          expanded_nghrs.clear();
-          result.clear();
-
-          bool modify = false;
-          for (auto ngh : _final_graph[(_u32) i]) {
-            if (_delete_set.find(ngh) != _delete_set.end()) {
-              modify = true;
-
-              // Add outgoing links from
-              for (auto j : _final_graph[ngh])
-                if (_delete_set.find(j) == _delete_set.end())
-                  candidate_set.insert(j);
-            } else {
-              candidate_set.insert(ngh);
-            }
-          }
-          if (modify) {
-            for (auto j : candidate_set) {
-              expanded_nghrs.push_back(
-                  Neighbor(j,
-                           _distance->compare(_data + _aligned_dim * i,
-                                              _data + _aligned_dim * (size_t) j,
-                                              (unsigned) _aligned_dim),
-                           true));
-            }
-
-            std::sort(expanded_nghrs.begin(), expanded_nghrs.end());
-            occlude_list(expanded_nghrs, alpha, range, maxc, result);
-
-            {
-              LockGuard guard(_locks[i]);
-              _final_graph[(_u32) i].clear();
-              for (auto j : result) {
-                if (j.id != (_u32) i &&
-                    (_delete_set.find(j.id) == _delete_set.end()))
-                  _final_graph[(_u32) i].push_back(j.id);
-              }
-            }
-          }
-        }
-      }
-    }
-
-    if (_support_eager_delete)
-      update_in_graph();
-
-    {
-      LockGuard guard(_change_lock);
-      _nd -= _delete_set.size();
-      for (auto iter : _delete_set)
-        _empty_slots.insert(iter);
-      _delete_set.clear();
-    }
-
-    auto stop = std::chrono::high_resolution_clock::now();
-    diskann::cout << "Time taken for consolidate_deletes() "
-                  << std::chrono::duration_cast<std::chrono::duration<double>>(
-                         stop - start)
-                         .count()
-                  << "s." << std::endl;
-
-    return _nd;
-  }
-
+  
   template<typename T, typename TagT>
   void Index<T, TagT>::consolidate(Parameters &parameters) {
     consolidate_deletes(parameters);
@@ -2751,12 +2639,7 @@
 
     auto location = reserve_location();
     if (location == -1) {
-<<<<<<< HEAD
-      std::cout << "WARNING: TRIED TO INSERT TOO MANY POINTS" << std::endl;
-      lock.unlock();
-=======
       update_lock.unlock();
->>>>>>> f4773008
       std::unique_lock<std::shared_timed_mutex> growth_lock(_update_lock);
 
       if (_nd >= _max_points) {
@@ -2792,11 +2675,6 @@
     pool.clear();
     visited.clear();
     std::vector<unsigned> pruned_list;
-<<<<<<< HEAD
-    // parameters.Get<unsigned>("L");
-=======
-    // params.Get<unsigned>("L");
->>>>>>> f4773008
 
     std::vector<unsigned> init_ids;
     get_expanded_nodes(location, Lindex, init_ids, pool, visited, scratch.des(),
@@ -2856,56 +2734,6 @@
   }
 
   template<typename T, typename TagT>
-<<<<<<< HEAD
-  int Index<T, TagT>::disable_delete(const Parameters &parameters,
-                                     const bool        consolidate,
-                                     const bool        concurrent) {
-    if (!_enable_tags) {
-      diskann::cerr << "Point tag array not instantiated" << std::endl;
-      throw diskann::ANNException("Point tag array not instantiated", -1,
-                                  __FUNCSIG__, __FILE__, __LINE__);
-    }
-    if (_eager_done) {
-      if (_tag_to_location.size() != _nd) {
-        diskann::cerr << "Tags to points array wrong sized : "
-                      << _tag_to_location.size() << std::endl;
-        return -2;
-      }
-    } else if (_tag_to_location.size() + _delete_set.size() < _nd) {
-      diskann::cerr << "Tags to points array wrong sized"
-                    << "\n_tag_to_location.size():  " << _tag_to_location.size()
-                    << "\n_delete_set.size():  " << _delete_set.size()
-                    << "\n_nd:  " << _nd << std::endl;
-      return -2;
-    }
-
-    if (_eager_done) {
-      if (_location_to_tag.size() < _nd) {
-        diskann::cerr << "Points to tags array wrong sized" << std::endl;
-        return -3;
-      }
-    } else if (_location_to_tag.size() + _delete_set.size() < _nd) {
-      diskann::cerr << "Points to tags array wrong sized "
-                    << _location_to_tag.size() << " " << _delete_set.size()
-                    << std::endl;
-      return -3;
-    }
-
-    if (consolidate) {
-      if (concurrent) {
-        consolidate_deletes_concurrent(parameters);
-      } else {
-        std::unique_lock<std::shared_timed_mutex> lock(_update_lock);
-        consolidate_deletes(parameters);
-      }
-    }
-
-    return 0;
-  }
-
-  template<typename T, typename TagT>
-=======
->>>>>>> f4773008
   int Index<T, TagT>::lazy_delete(const TagT &tag) {
     if ((_eager_done) && (!_data_compacted)) {
       diskann::cerr << "Eager delete requests were issued but data was not "
@@ -2930,10 +2758,6 @@
       _tag_to_location.erase(tag);
       _delete_set.insert(_tag_to_location[tag]);
     }
-<<<<<<< HEAD
-=======
-
->>>>>>> f4773008
     _data_compacted = false;
     return 0;
   }
